--- conflicted
+++ resolved
@@ -48,12 +48,9 @@
 	included: boolean; // set programmatically
 	customizations?: VSCodeCustomizations;
 	installsAfter?: string[];
-<<<<<<< HEAD
 	deprecated?: boolean;
-=======
 	legacyIds?: string[];
 	currentId?: string; // set programmatically
->>>>>>> 86162d4d
 }
 
 export type FeatureOption = {
